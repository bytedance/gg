--- conflicted
+++ resolved
@@ -42,19 +42,7 @@
 
 // Valid reports whether data is a valid JSON encoding.
 func Valid[V ~[]byte | ~string](data V) bool {
-<<<<<<< HEAD
-	switch v := any(data).(type) {
-	case string: // support types like ~string
-		return json.Valid(conv.StringToBytes(v))
-	case []byte: // for types like []byte, ~[]bytes
-		return json.Valid(v)
-	default:
-		// fallback for robustness: theoretically unreachable due to type constraint V ~[]byte | ~string
-		return json.Valid([]byte(data))
-	}
-=======
 	return ValidBy(stdJSON, data)
->>>>>>> 82fceccd
 }
 
 // Marshal returns the JSON-encoded bytes of v.
